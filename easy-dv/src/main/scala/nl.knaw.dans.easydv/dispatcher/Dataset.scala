/**
 * Copyright (C) 2021 DANS - Data Archiving and Networked Services (info@dans.knaw.nl)
 *
 * Licensed under the Apache License, Version 2.0 (the "License");
 * you may not use this file except in compliance with the License.
 * You may obtain a copy of the License at
 *
 * http://www.apache.org/licenses/LICENSE-2.0
 *
 * Unless required by applicable law or agreed to in writing, software
 * distributed under the License is distributed on an "AS IS" BASIS,
 * WITHOUT WARRANTIES OR CONDITIONS OF ANY KIND, either express or implied.
 * See the License for the specific language governing permissions and
 * limitations under the License.
 */
package nl.knaw.dans.easydv.dispatcher

import nl.knaw.dans.easydv.Command.FeedBackMessage
import nl.knaw.dans.easydv.CommandLineOptions
import nl.knaw.dans.lib.dataverse.model.dataset.UpdateType
import nl.knaw.dans.lib.dataverse.{ DatasetApi, Version }
import nl.knaw.dans.lib.logging.DebugEnhancedLogging
import org.apache.commons.lang.StringUtils
import org.json4s.native.Serialization
import org.json4s.{ DefaultFormats, Formats }

import java.io.PrintStream
import scala.language.reflectiveCalls
import scala.util.{ Failure, Success, Try }

object Dataset extends DebugEnhancedLogging {
  private implicit val jsonFormats: Formats = DefaultFormats

  def dispatch(commandLine: CommandLineOptions, d: DatasetApi, datasetSetVersion: Option[Version])(implicit resultOutput: PrintStream): Try[FeedBackMessage] = {
    trace(())
    commandLine.subcommands match {
      case (ds @ commandLine.dataset) :: commandLine.dataset.view :: Nil =>
        for {
          response <-
            if (ds.all()) d.viewAllVersions()
            else d.view(version = datasetSetVersion.getOrElse(Version.LATEST))
          json <- response.json
          _ = resultOutput.println(Serialization.writePretty(json))
        } yield "view"
<<<<<<< HEAD


      // TODO: view-all-versions
      // TODO: export-metadata
      // TODO: list-files
      // TODO: list-metadata-blocks
      // TODO: get-metadata-block
      // TODO: update-metadata
      // TODO: edit-metadata
      // TODO: delete-metadata
      // TODO: publish
      // TODO: delete-draft
      // TODO: set-citation-date-field
      // TODO: revert-citation-date-field
      // TODO: list-role-assignments
      // TODO: assign-role
      // TODO: delete-role-assignment
      // TODO: create-private-url
      // TODO: get-private-url
      // TODO: delete-private-url

=======
      case commandLine.dataset :: (c @ commandLine.dataset.exportMetadata) :: Nil =>
        if (datasetSetVersion.isDefined) Failure(new IllegalArgumentException("Versions not supported for this subcommand"))
        else if (List("schema.org", "OAI_ORE", "dataverse_json").contains(c.format())) {
          for {
            response <- d.exportMetadata(c.format())
            json <- response.json
            _ = resultOutput.println(Serialization.writePretty(json))
          } yield "export-metadata"
        }
             else {
               for {
                 response <- d.exportMetadata(c.format())
                 s <- response.string
                 _ = resultOutput.println(s)
               } yield "export-metadata"
             }
      case commandLine.dataset :: commandLine.dataset.listFiles :: Nil =>
        for {
          response <- d.listFiles(datasetSetVersion.getOrElse(Version.LATEST))
          json <- response.json
          _ = resultOutput.println(Serialization.writePretty(json))
        } yield "list-files"
      case commandLine.dataset :: commandLine.dataset.listMetadataBlocks :: Nil =>
        for {
          response <- d.listMetadataBlocks(datasetSetVersion.getOrElse(Version.LATEST))
          json <- response.json
          _ = resultOutput.println(Serialization.writePretty(json))
        } yield "list-metadata-blocks"
      case commandLine.dataset :: (c @ commandLine.dataset.getMetadataBlock) :: Nil =>
        for {
          response <- d.getMetadataBlock(c.name(), datasetSetVersion.getOrElse(Version.LATEST))
          json <- response.json
          _ = resultOutput.println(Serialization.writePretty(json))
        } yield "get-metadata-block"
      case commandLine.dataset :: (c @ commandLine.dataset.updateMetadata) :: Nil =>
        if (datasetSetVersion.isDefined) Failure(new IllegalArgumentException("Versions not supported for this subcommand"))
        else {
          for {
            s <- getStringFromStd
            response <- d.updateMetadata(s)
            json <- response.json
            _ = resultOutput.println(Serialization.writePretty(json))
          } yield "update-metadata"
        }
      case commandLine.dataset :: (c @ commandLine.dataset.editMetadata) :: Nil =>
        if (datasetSetVersion.isDefined) Failure(new IllegalArgumentException("Versions not supported for this subcommand"))
        else {
          for {
            s <- getStringFromStd
            response <- d.editMetadata(s, c.replace())
            json <- response.json
            _ = resultOutput.println(Serialization.writePretty(json))
          } yield "edit-metadata"
        }
      case commandLine.dataset :: commandLine.dataset.deleteMedata :: Nil =>
        if (datasetSetVersion.isDefined) Failure(new IllegalArgumentException("Versions not supported for this subcommand"))
        else {
          for {
            s <- getStringFromStd
            response <- d.deleteMetadata(s)
            json <- response.json
            _ = resultOutput.println(Serialization.writePretty(json))
          } yield "delete-metadata"
        }
      case commandLine.dataset :: (c @ commandLine.dataset.publish) :: Nil =>
        if (datasetSetVersion.isDefined) Failure(new IllegalArgumentException("Versions not supported for this subcommand"))
        else {
          for {
            response <- d.publish(updateType = if (c.major()) UpdateType.major
                                               else UpdateType.minor)
            json <- response.json
            _ = resultOutput.println(Serialization.writePretty(json))
          } yield "publish"
        }
      case commandLine.dataset :: commandLine.dataset.deleteDraft :: Nil =>
        if (datasetSetVersion.isDefined) Failure(new IllegalArgumentException("Versions not supported for this subcommand"))
        else {
          for {
            response <- d.deleteDraft()
            json <- response.json
            _ = resultOutput.println(Serialization.writePretty(json))
          } yield "delete-draft"
        }
      case commandLine.dataset :: (c @ commandLine.dataset.setCitationDateField) :: Nil =>
        if (datasetSetVersion.isDefined) Failure(new IllegalArgumentException("Versions not supported for this subcommand"))
        else {
          for {
            response <- d.setCitationDateField(c.field())
            json <- response.json
            _ = resultOutput.println(Serialization.writePretty(json))
          } yield "set-citation-date-field"
        }
      case commandLine.dataset :: commandLine.dataset.revertCitationDateField :: Nil =>
        if (datasetSetVersion.isDefined) Failure(new IllegalArgumentException("Versions not supported for this subcommand"))
        else {
          for {
            response <- d.revertCitationDateField()
            json <- response.json
            _ = resultOutput.println(Serialization.writePretty(json))
          } yield "revert-citation-date-field"
        }
      case commandLine.dataset :: commandLine.dataset.listRoleAssignments :: Nil =>
        if (datasetSetVersion.isDefined) Failure(new IllegalArgumentException("Versions not supported for this subcommand"))
        else {
          for {
            response <- d.listRoleAssignments()
            json <- response.json
            _ = resultOutput.println(Serialization.writePretty(json))
          } yield "list-role-assignments"
        }
      case commandLine.dataset :: commandLine.dataset.assignRole :: Nil =>
        if (datasetSetVersion.isDefined) Failure(new IllegalArgumentException("Versions not supported for this subcommand"))
        else {
          for {
            s <- getStringFromStd
            response <- d.assignRole(s)
            json <- response.json
            _ = resultOutput.println(Serialization.writePretty(json))
          } yield "assign-role"
        }
      case commandLine.dataset :: (c @ commandLine.dataset.deleteRoleAssignment) :: Nil =>
        if (datasetSetVersion.isDefined) Failure(new IllegalArgumentException("Versions not supported for this subcommand"))
        else {
          for {
            response <- d.deleteRoleAssignment(c.id())
            json <- response.json
            _ = resultOutput.println(Serialization.writePretty(json))
          } yield "delete-role-assignment"
        }
      case commandLine.dataset :: (c @ commandLine.dataset.createPrivateUrl) :: Nil =>
        if (datasetSetVersion.isDefined) Failure(new IllegalArgumentException("Versions not supported for this subcommand"))
        else {
          for {
            response <- d.createPrivateUrl()
            json <- response.json
            _ = resultOutput.println(Serialization.writePretty(json))
          } yield "create-private-url"
        }
      case commandLine.dataset :: (c @ commandLine.dataset.getPrivateUrl) :: Nil =>
        if (datasetSetVersion.isDefined) Failure(new IllegalArgumentException("Versions not supported for this subcommand"))
        else {
          for {
            response <- d.getPrivateUrl
            json <- response.json
            _ = resultOutput.println(Serialization.writePretty(json))
          } yield "get-private-url"
        }
      case commandLine.dataset :: (c @ commandLine.dataset.deletePrivateUrl) :: Nil =>
        if (datasetSetVersion.isDefined) Failure(new IllegalArgumentException("Versions not supported for this subcommand"))
        else {
          for {
            response <- d.deletePrivateUrl()
            json <- response.json
            _ = resultOutput.println(Serialization.writePretty(json))
          } yield "delete-private-url"
        }
>>>>>>> 094c8f5b
      case commandLine.dataset :: commandLine.dataset.addFile :: Nil =>
        for {
          metadata <- if (commandLine.dataset.addFile.metadata()) getStringFromStd
                      else Success("")
          _ = debug(metadata)
          optMeta = if (StringUtils.isBlank(metadata)) Option.empty
                    else Option(metadata)
          optDataFile = commandLine.dataset.addFile.dataFile.map(p => better.files.File(p)).toOption
          response <- d.addFileItem(optDataFile, optMeta)
          json <- response.json
          _ = resultOutput.println(Serialization.writePretty(json))
        } yield "add-file"
<<<<<<< HEAD

      // TODO: storage-size
      // TODO: download-size
      // TODO: submit-for-review
      // TODO: return-to-author
      // TODO: link
      // TODO: get-locks
      // TODO: delete
      // TODO: destroy
      // TODO: await-unlock
      // TODO: await-lock

=======
      case commandLine.dataset :: (c @ commandLine.dataset.storageSize) :: Nil =>
        if (datasetSetVersion.isDefined) Failure(new IllegalArgumentException("Versions not supported for this subcommand"))
        else {
          for {
            response <- d.getStorageSize(c.includeCached())
            json <- response.json
            _ = resultOutput.println(Serialization.writePretty(json))
          } yield "storage-size"
        }
      case commandLine.dataset :: (c @ commandLine.dataset.downloadSize) :: Nil =>
        for {
          response <- d.getDownloadSize(datasetSetVersion.getOrElse(Version.LATEST))
          json <- response.json
          _ = resultOutput.println(Serialization.writePretty(json))
        } yield "download-size"
      case commandLine.dataset :: commandLine.dataset.submitForReview :: Nil =>
        if (datasetSetVersion.isDefined) Failure(new IllegalArgumentException("Versions not supported for this subcommand"))
        else {
          for {
            response <- d.submitForReview()
            json <- response.json
            _ = resultOutput.println(Serialization.writePretty(json))
          } yield "submit-for-review"
        }
      case commandLine.dataset :: (c @ commandLine.dataset.returnToAuthor) :: Nil =>
        if (datasetSetVersion.isDefined) Failure(new IllegalArgumentException("Versions not supported for this subcommand"))
        else {
          for {
            response <- d.returnToAuthor(
              s"""
                | {
                |   "reasonForReturn": "${c.reason()}"
                | }
                |""".stripMargin)
            json <- response.json
            _ = resultOutput.println(Serialization.writePretty(json))
          } yield "return-to-author"
        }
      case commandLine.dataset :: (c @ commandLine.dataset.link) :: Nil =>
        if (datasetSetVersion.isDefined) Failure(new IllegalArgumentException("Versions not supported for this subcommand"))
        else {
          for {
            response <- d.link(c.targetDataverse())
            json <- response.json
            _ = resultOutput.println(Serialization.writePretty(json))
          } yield "link"
        }
      case commandLine.dataset :: commandLine.dataset.getLocks :: Nil =>
        if (datasetSetVersion.isDefined) Failure(new IllegalArgumentException("Versions not supported for this subcommand"))
        else {
          for {
            response <- d.getLocks
            json <- response.json
            _ = resultOutput.println(Serialization.writePretty(json))
          } yield "get-locks"
        }
      case commandLine.dataset :: commandLine.dataset.delete :: Nil =>
        if (datasetSetVersion.isDefined) Failure(new IllegalArgumentException("Versions not supported for this subcommand"))
        else {
          for {
            response <- d.delete()
            json <- response.json
            _ = resultOutput.println(Serialization.writePretty(json))
          } yield "delete"
        }
      case commandLine.dataset :: commandLine.dataset.destroy :: Nil =>
        if (datasetSetVersion.isDefined) Failure(new IllegalArgumentException("Versions not supported for this subcommand"))
        else {
          for {
            response <- d.destroy()
            json <- response.json
            _ = resultOutput.println(Serialization.writePretty(json))
          } yield "destroy"
        }
      case commandLine.dataset :: (c @ commandLine.dataset.awaitLock) :: Nil =>
        if (datasetSetVersion.isDefined) Failure(new IllegalArgumentException("Versions not supported for this subcommand"))
        else {
          for {
            _ <- d.awaitLock(c.lockType())
          } yield "await-lock"
        }
      case commandLine.dataset :: commandLine.dataset.awaitUnlock :: Nil =>
        if (datasetSetVersion.isDefined) Failure(new IllegalArgumentException("Versions not supported for this subcommand"))
        else {
          for {
            _ <- d.awaitUnlock()
          } yield "await-unlock"
        }
>>>>>>> 094c8f5b
      case _ => Failure(new RuntimeException(s"Unkown dataverse sub-command: ${ commandLine.args.tail.mkString(" ") }"))
    }
  }
}<|MERGE_RESOLUTION|>--- conflicted
+++ resolved
@@ -42,29 +42,6 @@
           json <- response.json
           _ = resultOutput.println(Serialization.writePretty(json))
         } yield "view"
-<<<<<<< HEAD
-
-
-      // TODO: view-all-versions
-      // TODO: export-metadata
-      // TODO: list-files
-      // TODO: list-metadata-blocks
-      // TODO: get-metadata-block
-      // TODO: update-metadata
-      // TODO: edit-metadata
-      // TODO: delete-metadata
-      // TODO: publish
-      // TODO: delete-draft
-      // TODO: set-citation-date-field
-      // TODO: revert-citation-date-field
-      // TODO: list-role-assignments
-      // TODO: assign-role
-      // TODO: delete-role-assignment
-      // TODO: create-private-url
-      // TODO: get-private-url
-      // TODO: delete-private-url
-
-=======
       case commandLine.dataset :: (c @ commandLine.dataset.exportMetadata) :: Nil =>
         if (datasetSetVersion.isDefined) Failure(new IllegalArgumentException("Versions not supported for this subcommand"))
         else if (List("schema.org", "OAI_ORE", "dataverse_json").contains(c.format())) {
@@ -221,7 +198,6 @@
             _ = resultOutput.println(Serialization.writePretty(json))
           } yield "delete-private-url"
         }
->>>>>>> 094c8f5b
       case commandLine.dataset :: commandLine.dataset.addFile :: Nil =>
         for {
           metadata <- if (commandLine.dataset.addFile.metadata()) getStringFromStd
@@ -234,20 +210,6 @@
           json <- response.json
           _ = resultOutput.println(Serialization.writePretty(json))
         } yield "add-file"
-<<<<<<< HEAD
-
-      // TODO: storage-size
-      // TODO: download-size
-      // TODO: submit-for-review
-      // TODO: return-to-author
-      // TODO: link
-      // TODO: get-locks
-      // TODO: delete
-      // TODO: destroy
-      // TODO: await-unlock
-      // TODO: await-lock
-
-=======
       case commandLine.dataset :: (c @ commandLine.dataset.storageSize) :: Nil =>
         if (datasetSetVersion.isDefined) Failure(new IllegalArgumentException("Versions not supported for this subcommand"))
         else {
@@ -336,7 +298,6 @@
             _ <- d.awaitUnlock()
           } yield "await-unlock"
         }
->>>>>>> 094c8f5b
       case _ => Failure(new RuntimeException(s"Unkown dataverse sub-command: ${ commandLine.args.tail.mkString(" ") }"))
     }
   }
