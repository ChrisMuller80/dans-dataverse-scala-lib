/**
 * Copyright (C) 2021 DANS - Data Archiving and Networked Services (info@dans.knaw.nl)
 *
 * Licensed under the Apache License, Version 2.0 (the "License");
 * you may not use this file except in compliance with the License.
 * You may obtain a copy of the License at
 *
 * http://www.apache.org/licenses/LICENSE-2.0
 *
 * Unless required by applicable law or agreed to in writing, software
 * distributed under the License is distributed on an "AS IS" BASIS,
 * WITHOUT WARRANTIES OR CONDITIONS OF ANY KIND, either express or implied.
 * See the License for the specific language governing permissions and
 * limitations under the License.
 */
package nl.knaw.dans.easydv.subcommand

import nl.knaw.dans.easydv.subCommandFooter
import org.rogach.scallop.{ ScallopOption, Subcommand }

import java.nio.file.Path

class DatasetSubcommand extends AbstractSubcommand("dataset") {
  shortSubcommandsHelp(false)
  descr("Operations on a dataset. See: https://guides.dataverse.org/en/latest/api/native-api.html#datasets")
  val id: ScallopOption[String] = trailArg("id",
    descr = "dataset identifier; if it consists of only numbers, it is taken to be a database ID, otherwise as a persistent ID")
  val version: ScallopOption[String] = opt(name = "version", descr = "specific version of the dataset")
  val latest: ScallopOption[Boolean] = opt(name = "latest", descr = "latest version of the dataset (default)")
  val latestPublished: ScallopOption[Boolean] = opt(name = "latest-published", short = 'p', descr = "latest published version of the dataset")
  val draft: ScallopOption[Boolean] = opt(name = "draft", descr = "the draft version of the dataset")
  val all: ScallopOption[Boolean] = opt(name = "all", descr = "all versions versions of the dataset")
  mutuallyExclusive(version, latestPublished, latest, draft, all)

  // TODO: add version parameter
  val view = addSimpleCommand(
    name = "view",
    description = "See: https://guides.dataverse.org/en/latest/api/native-api.html#get-json-representation-of-a-dataset")

  val exportMetadata = new Subcommand("export-metadata") {
    descr("See: https://guides.dataverse.org/en/latest/api/native-api.html#export-metadata-of-a-dataset-in-various-formats")
    val format: ScallopOption[String] = trailArg(
      name = "format",
      descr = "One of ddi, oai_ddi, dcterms, oai_dc, schema.org, OAI_ORE, Datacite, oai_datacite and dataverse_json",
      required = true)
  }
  addSubcommand(exportMetadata)

  val listFiles = addSimpleCommand(
    name = "list-files",
    description = "See: https://guides.dataverse.org/en/latest/api/native-api.html#list-files-in-a-dataset"
  )

  val listMetadataBlocks = addSimpleCommand(
    name = "list-metadata-blocks",
    description = "See: https://guides.dataverse.org/en/latest/api/native-api.html#list-all-metadata-blocks-for-a-dataset"
  )

  val getMetadataBlock = new Subcommand("get-metadata-block") {
    descr("See: https://guides.dataverse.org/en/latest/api/native-api.html#list-single-metadata-block-for-a-dataset")
    val name: ScallopOption[String] = trailArg(
      name = "name",
      descr = "name of the block",
      required = true
    )
  }
  addSubcommand(getMetadataBlock)

  val updateMetadata = addSimpleCommand(
    name = "update-metadata",
    description = "Reads the input JSON from STDIN. See: https://guides.dataverse.org/en/latest/api/native-api.html#update-metadata-for-a-dataset"
  )

  val editMetadata = new Subcommand("edit-metadata") {
    descr("Reads the input JSON from STDIN. See: https://guides.dataverse.org/en/latest/api/native-api.html#edit-dataset-metadata")
    val replace: ScallopOption[Boolean] = opt(
      name = "replace",
      descr = "replace existing data"
    )
  }
  addSubcommand(editMetadata)

  val deleteMedata = addSimpleCommand(
    name = "delete-metadata",
    description = "Reads th input JSON from STDIN. See: https://guides.dataverse.org/en/latest/api/native-api.html#delete-dataset-metadata"
  )

  val publish = new Subcommand("publish") {
    descr("See: https://guides.dataverse.org/en/latest/api/native-api.html#publish-a-dataset")
    val major: ScallopOption[Boolean] = opt(name = "major", descr = "publish as major version")
    val minor: ScallopOption[Boolean] = opt(name = "minor", descr = "publish as minor version")
    mutuallyExclusive(major, minor)
    requireAtLeastOne(major, minor)
  }
  addSubcommand(publish)

  val deleteDraft = addSimpleCommand(
    name = "delete-draft",
    description = "See: https://guides.dataverse.org/en/latest/api/native-api.html#delete-dataset-draft"
  )

  val setCitationDateField = new Subcommand("set-citation-date-field") {
    descr("See: https://guides.dataverse.org/en/latest/api/native-api.html#set-citation-date-field-type-for-a-dataset")
    val field: ScallopOption[String] = trailArg(name = "field-name", descr = "name of the field to use")
  }
  addSubcommand(setCitationDateField)

  val revertCitationDateField = addSimpleCommand(
    name = "revert-citation-date-field",
    description = "See: https://guides.dataverse.org/en/latest/api/native-api.html#revert-citation-date-field-type-to-default-for-dataset")

  val listRoleAssignments = addSimpleCommand(
    name = "list-role-assignments",
    description = "See: https://guides.dataverse.org/en/latest/api/native-api.html#list-role-assignments-in-a-dataset")

  val assignRole = addSimpleCommand(
    name = "assign-role",
    description = "See: https://guides.dataverse.org/en/latest/api/native-api.html#assign-a-new-role-on-a-dataset")

  val deleteRoleAssignment = new Subcommand("delete-role-assignment") {
    descr("See: https://guides.dataverse.org/en/latest/api/native-api.html#delete-role-assignment-from-a-dataset")
    val id: ScallopOption[Int] = trailArg(name = "role-id", descr = "the ide of the role, use list-role-assignments to retrieve", required = false)
  }
  addSubcommand(deleteRoleAssignment)

  val createPrivateUrl = addSimpleCommand(
    name = "create-private-url",
    description = "See: https://guides.dataverse.org/en/latest/api/native-api.html#create-a-private-url-for-a-dataset")

  val getPrivateUrl = addSimpleCommand(
    name = "get-private-url",
    description = "See: https://guides.dataverse.org/en/latest/api/native-api.html#get-the-private-url-for-a-dataset")

  val deletePrivateUrl = addSimpleCommand(
    name = "delete-private-url",
    description = "See: https://guides.dataverse.org/en/latest/api/native-api.html#delete-the-private-url-from-a-dataset")

  // TODO: view-all-versions
  // TODO: export-metadata
  // TODO: list-files
  // TODO: list-metadata-blocks
  // TODO: get-metadata-block
  // TODO: update-metadata
  // TODO: edit-metadata
  // TODO: delete-metadata
  // TODO: publish
  // TODO: delete-draft
  // TODO: set-citation-date-field
  // TODO: revert-citation-date-field
  // TODO: list-role-assignments
  // TODO: assign-role
  // TODO: delete-role-assignment
  // TODO: create-private-url
  // TODO: get-private-url
  // TODO: delete-private-url

  val addFile = new Subcommand("add-file") {
    descr("See: https://guides.dataverse.org/en/latest/api/native-api.html#add-a-file-to-a-dataset")
    val dataFile: ScallopOption[Path] = trailArg(name = "data-file", descr = "data file", required = false)
    val metadata: ScallopOption[Boolean] = opt(name = "metadata-from-stdin", descr = "Read metadata from STDIN")
    requireAtLeastOne(dataFile, metadata)
  }
  addSubcommand(addFile)

<<<<<<< HEAD
  // TODO: storage-size
  // TODO: download-size
  // TODO: submit-for-review
  // TODO: return-to-author
  // TODO: link
  // TODO: get-locks
  // TODO: delete
  // TODO: destroy
  // TODO: await-unlock
  // TODO: await-lock
=======
  val storageSize = new Subcommand("storage-size") {
    descr("See: https://guides.dataverse.org/en/latest/api/native-api.html#report-the-data-file-size-of-a-dataset")
    val includeCached: ScallopOption[Boolean] = opt(name = "include-cached", descr = "whether to include cached metadata etc in the storage size")
  }
  addSubcommand(storageSize)

  val downloadSize = addSimpleCommand(
    name = "download-size",
    description = "See: https://guides.dataverse.org/en/latest/api/native-api.html#get-the-size-of-downloading-all-the-files-of-a-dataset-version"
  )

  val submitForReview = addSimpleCommand(
    name = "submit-for-review",
    description = "See: https://guides.dataverse.org/en/latest/api/native-api.html#submit-a-dataset-for-review"
  )

  val returnToAuthor = new Subcommand("return-to-author") {
    descr("See: https://guides.dataverse.org/en/latest/api/native-api.html#return-a-dataset-to-author")
    val reason: ScallopOption[String] = trailArg(name = "reason", descr = "message from the datamanager detailing why the dataset was returned")
  }
  addSubcommand(returnToAuthor)

  val link = new Subcommand("link") {
    descr("See: https://guides.dataverse.org/en/latest/api/native-api.html#link-a-dataset")
    val targetDataverse: ScallopOption[String] = trailArg(name = "target-dataverse", descr = "alias of the dataverse where the link must be placed")
  }
  addSubcommand(link)

  val getLocks = addSimpleCommand(
    name = "get-locks",
    description = "See: https://guides.dataverse.org/en/latest/api/native-api.html#dataset-locks"
  )

  val delete = addSimpleCommand(
    name = "delete",
    description = "See: https://guides.dataverse.org/en/latest/api/native-api.html#delete-unpublished-dataset"
  )

  val destroy = addSimpleCommand(
    name = "destroy",
    description = "See: https://guides.dataverse.org/en/latest/api/native-api.html#delete-published-dataset"
  )

  val getStorageDriver = addSimpleCommand(
    name = "get-storage-driver",
    description = "See: https://guides.dataverse.org/en/latest/admin/dataverses-datasets.html#configure-a-dataset-to-store-all-new-files-in-a-specific-file-store"
  )

  val setStorageDriver = new Subcommand("set-storage-driver") {
    descr("See: https://guides.dataverse.org/en/latest/admin/dataverses-datasets.html#configure-a-dataset-to-store-all-new-files-in-a-specific-file-store")
    val driver: ScallopOption[String] = trailArg(name = "driver", descr = "label of the driver to use")
  }
  addSubcommand(setStorageDriver)

  val resetStorageDriver = addSimpleCommand(
    name = "reset-storage-driver",
    description = "See: https://guides.dataverse.org/en/latest/admin/dataverses-datasets.html#configure-a-dataset-to-store-all-new-files-in-a-specific-file-store"
  )

  val awaitLock = new Subcommand("await-lock") {
    descr("Waits for a specific lock to be set")
    val lockType: ScallopOption[String] = trailArg(name = "lock-type", descr = "the lock type to wait for")
  }
  addSubcommand(awaitLock)

  val awaitUnlock = addSimpleCommand(
    name = "await-unlock",
    description = "Wait for all locks to be removed"
  )
>>>>>>> 094c8f5b

  footer(subCommandFooter)
}<|MERGE_RESOLUTION|>--- conflicted
+++ resolved
@@ -32,7 +32,6 @@
   val all: ScallopOption[Boolean] = opt(name = "all", descr = "all versions versions of the dataset")
   mutuallyExclusive(version, latestPublished, latest, draft, all)
 
-  // TODO: add version parameter
   val view = addSimpleCommand(
     name = "view",
     description = "See: https://guides.dataverse.org/en/latest/api/native-api.html#get-json-representation-of-a-dataset")
@@ -135,25 +134,6 @@
     name = "delete-private-url",
     description = "See: https://guides.dataverse.org/en/latest/api/native-api.html#delete-the-private-url-from-a-dataset")
 
-  // TODO: view-all-versions
-  // TODO: export-metadata
-  // TODO: list-files
-  // TODO: list-metadata-blocks
-  // TODO: get-metadata-block
-  // TODO: update-metadata
-  // TODO: edit-metadata
-  // TODO: delete-metadata
-  // TODO: publish
-  // TODO: delete-draft
-  // TODO: set-citation-date-field
-  // TODO: revert-citation-date-field
-  // TODO: list-role-assignments
-  // TODO: assign-role
-  // TODO: delete-role-assignment
-  // TODO: create-private-url
-  // TODO: get-private-url
-  // TODO: delete-private-url
-
   val addFile = new Subcommand("add-file") {
     descr("See: https://guides.dataverse.org/en/latest/api/native-api.html#add-a-file-to-a-dataset")
     val dataFile: ScallopOption[Path] = trailArg(name = "data-file", descr = "data file", required = false)
@@ -162,18 +142,6 @@
   }
   addSubcommand(addFile)
 
-<<<<<<< HEAD
-  // TODO: storage-size
-  // TODO: download-size
-  // TODO: submit-for-review
-  // TODO: return-to-author
-  // TODO: link
-  // TODO: get-locks
-  // TODO: delete
-  // TODO: destroy
-  // TODO: await-unlock
-  // TODO: await-lock
-=======
   val storageSize = new Subcommand("storage-size") {
     descr("See: https://guides.dataverse.org/en/latest/api/native-api.html#report-the-data-file-size-of-a-dataset")
     val includeCached: ScallopOption[Boolean] = opt(name = "include-cached", descr = "whether to include cached metadata etc in the storage size")
@@ -243,7 +211,6 @@
     name = "await-unlock",
     description = "Wait for all locks to be removed"
   )
->>>>>>> 094c8f5b
 
   footer(subCommandFooter)
 }