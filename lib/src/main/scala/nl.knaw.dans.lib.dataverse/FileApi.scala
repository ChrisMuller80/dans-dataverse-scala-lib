--- conflicted
+++ resolved
@@ -87,19 +87,7 @@
   }
 
   /**
-   * Note: if you want to keep the same metadata, you must first read the existing metadata
-   * and pass it back to Dataverse as the `fileMetadata` argument.
-   *
    * @see [[https://guides.dataverse.org/en/latest/api/native-api.html#replacing-files]]
-<<<<<<< HEAD
-   * @param file       the replacement file
-   * @param fileMedataData the replacement metadata
-   * @return
-   */
-  def replace(file: File, fileMedataData: FileMeta): Try[DataverseResponse[FileList]] = {
-    trace(file, fileMedataData)
-    postFileToTarget("replace", Option(file), Option(Serialization.write(fileMedataData)))
-=======
    * @param optDataFile           the replacement file
    * @param optFileMetadata the replacement metadata
    * @return
@@ -108,7 +96,6 @@
     trace(optDataFile, optFileMetadata)
     if (optDataFile.isEmpty && optFileMetadata.isEmpty) Failure(new IllegalArgumentException("At least one of file data and file metadata must be provided."))
     postFileToTarget("replace", optDataFile, optFileMetadata.map(m => Serialization.writePretty(m)))
->>>>>>> ab71a9ff
   }
 
   def replaceWithPrestagedFile(replacementDataFile: DataFile): Try[DataverseResponse[FileList]] = {
@@ -116,8 +103,6 @@
     // TODO: implement
     ???
   }
-
-
 
   /**
    * Note: for some reason, the Dataverse's response is not wrapped in the usual envelope here.
